from django.db.models import query
from django.db.models.query_utils import Q

from .config import (DELETED_INVISIBLE, DELETED_ONLY_VISIBLE, DELETED_VISIBLE,
                     DELETED_VISIBLE_BY_FIELD)


class SafeDeleteQueryset(query.QuerySet):
    """Default queryset for the SafeDeleteManager.

    Takes care of "lazily evaluating" safedelete QuerySets. QuerySets passed
    within the ``SafeDeleteQueryset`` will have all of the models available.
    The deleted policy is evaluated at the very end of the chain when the
    QuerySet itself is evaluated.
    """
    _safedelete_filter_applied = False

    def delete(self, force_policy=None):
        """Overrides bulk delete behaviour.

        .. note::
            The current implementation loses performance on bulk deletes in order
            to safely delete objects according to the deletion policies set.

        .. seealso::
            :py:func:`safedelete.models.SafeDeleteModel.delete`
        """
        assert self.query.can_filter(), "Cannot use 'limit' or 'offset' with delete."
        # TODO: Replace this by bulk update if we can
        for obj in self.all():
            obj.delete(force_policy=force_policy)
        self._result_cache = None
    delete.alters_data = True

    def undelete(self):
        """Undelete all soft deleted models.

        .. note::
            The current implementation loses performance on bulk undeletes in
            order to call the pre/post-save signals.

        .. seealso::
            :py:func:`safedelete.models.SafeDeleteModel.undelete`
        """
        assert self.query.can_filter(), "Cannot use 'limit' or 'offset' with undelete."
        # TODO: Replace this by bulk update if we can (need to call pre/post-save signal)
        for obj in self.all():
            obj.undelete()
        self._result_cache = None
    undelete.alters_data = True

    def all(self, force_visibility=None):
        """Override so related managers can also see the deleted models.

        A model's m2m field does not easily have access to `all_objects` and
        so setting `force_visibility` to True is a way of getting all of the
        models. It is not recommended to use `force_visibility` outside of related
        models because it will create a new queryset.

        Args:
            force_visibility: Force a deletion visibility. (default: {None})
        """
        if force_visibility is not None:
            self._safedelete_force_visibility = force_visibility
        return super(SafeDeleteQueryset, self).all()

    def _check_field_filter(self, **kwargs):
        """Check if the visibility for DELETED_VISIBLE_BY_FIELD needs t be put into effect.

        DELETED_VISIBLE_BY_FIELD is a temporary visibility flag that changes
        to DELETED_VISIBLE once asked for the named parameter defined in
        `_safedelete_force_visibility`. When evaluating the queryset, it will
        then filter on all models.
        """
        if self._safedelete_visibility == DELETED_VISIBLE_BY_FIELD \
                and self._safedelete_visibility_field in kwargs:
            self._safedelete_force_visibility = DELETED_VISIBLE

    def filter(self, *args, **kwargs):
        self._check_field_filter(**kwargs)
        return super(SafeDeleteQueryset, self).filter(*args, **kwargs)

    def get(self, *args, **kwargs):
        self._check_field_filter(**kwargs)
        return super(SafeDeleteQueryset, self).get(*args, **kwargs)

    def _filter_visibility(self):
        """Add deleted filters to the current QuerySet.

        Unlike QuerySet.filter, this does not return a clone.
        This is because QuerySet._fetch_all cannot work with a clone.
        """
        force_visibility = getattr(self, '_safedelete_force_visibility', None)
        visibility = force_visibility \
            if force_visibility is not None \
            else self._safedelete_visibility
        if not self._safedelete_filter_applied and \
           visibility in (DELETED_INVISIBLE, DELETED_VISIBLE_BY_FIELD, DELETED_ONLY_VISIBLE):
            assert self.query.can_filter(), \
                "Cannot filter a query once a slice has been taken."

            # Add a query manually, QuerySet.filter returns a clone.
            # QuerySet._fetch_all cannot work with clones.
            self.query.add_q(
                Q(
                    deleted__isnull=visibility in (
                        DELETED_INVISIBLE, DELETED_VISIBLE_BY_FIELD
                    )
                )
            )

            self._safedelete_filter_applied = True

    def __getitem__(self, key):
        """
        Override __getitem__ just before it hits the original queryset
        to apply the filter visibility method.
        """
        self._filter_visibility()

        return super(SafeDeleteQueryset, self).__getitem__(key)

    def __getattribute__(self, name):
        """Methods that do not return a QuerySet should call ``_filter_visibility`` first."""
        attr = object.__getattribute__(self, name)
        # These methods evaluate the queryset and therefore need to filter the
        # visiblity set.
        evaluation_methods = (
            '_fetch_all', 'count', 'exists', 'aggregate', 'update', '_update',
<<<<<<< HEAD
            'delete', 'undelete', 'first', 'last'
=======
            'delete', 'undelete', 'iterator',
>>>>>>> fafcfe87
        )
        if hasattr(attr, '__call__') and name in evaluation_methods:
            def decorator(*args, **kwargs):
                self._filter_visibility()
                return attr(*args, **kwargs)
            return decorator
        return attr

    def _clone(self, **kwargs):
        """Called by django when cloning a QuerySet."""
        clone = super(SafeDeleteQueryset, self)._clone(**kwargs)
        clone._safedelete_visibility = self._safedelete_visibility
        clone._safedelete_visibility_field = self._safedelete_visibility_field
        clone._safedelete_filter_applied = self._safedelete_filter_applied
        if hasattr(self, '_safedelete_force_visibility'):
            clone._safedelete_force_visibility = self._safedelete_force_visibility
        return clone<|MERGE_RESOLUTION|>--- conflicted
+++ resolved
@@ -127,11 +127,7 @@
         # visiblity set.
         evaluation_methods = (
             '_fetch_all', 'count', 'exists', 'aggregate', 'update', '_update',
-<<<<<<< HEAD
-            'delete', 'undelete', 'first', 'last'
-=======
-            'delete', 'undelete', 'iterator',
->>>>>>> fafcfe87
+            'delete', 'undelete', 'iterator', 'first', 'last'
         )
         if hasattr(attr, '__call__') and name in evaluation_methods:
             def decorator(*args, **kwargs):
