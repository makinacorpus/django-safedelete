from django.db import models

<<<<<<< HEAD
from .config import DELETED_INVISIBLE, DELETED_VISIBLE_BY_FIELD


class SafeDeleteQueryset(models.query.QuerySet):

    def delete(self, force_policy=None):
        assert self.query.can_filter(), "Cannot use 'limit' or 'offset' with delete."
        # TODO: Replace this by bulk update if we can
        for obj in self.all():
            obj.delete(force_policy=force_policy)
        self._result_cache = None
    delete.alters_data = True

    def undelete(self):
        assert self.query.can_filter(), "Cannot use 'limit' or 'offset' with undelete."
        # TODO: Replace this by bulk update if we can (need to call pre/post-save signal)
        for obj in self.all():
            obj.undelete()
        self._result_cache = None
    undelete.alters_data = True
=======
from .config import DELETED_INVISIBLE, DELETED_ONLY_VISIBLE, DELETED_VISIBLE
from .queryset import SafeDeleteQueryset
>>>>>>> 139a027c


class SafeDeleteManager(models.Manager):
    """Default manager for the SafeDeleteModel.

    If _safedelete_visibility == DELETED_VISIBLE_BY_PK, the manager can returns deleted
    objects if they are accessed by primary key.

    :attribute _safedelete_visibility: define what happens when you query masked objects.
        It can be one of ``DELETED_INVISIBLE`` and ``DELETED_VISIBLE_BY_PK``.
        Defaults to ``SOFT_DELETE``.

        >>> from safedelete.models import SafeDeleteModel
        >>> from safedelete.managers import SafeDeleteManager
        >>> class MyModelManager(SafeDeleteManager):
        ...     _safedelete_visibility = DELETED_VISIBLE_BY_PK
        ...
        >>> class MyModel(SafeDeleteModel):
        ...     _safedelete_policy = SOFT_DELETE
        ...     my_field = models.TextField()
        ...     objects = MyModelManager()
        ...
        >>>

    :attribute _queryset_class: define which class for queryset should be used
        This attribute allows to add custom filters for both deleted and not
        deleted objects. It is ``SafeDeleteQueryset`` by default.
        Custom queryset classes should be inherited from ``SafeDeleteQueryset``.
    """

    _safedelete_visibility = DELETED_INVISIBLE
    _safedelete_visibility_field = 'pk'
    _queryset_class = SafeDeleteQueryset

    def __init__(self, queryset_class=None, *args, **kwargs):
        """Hook for setting custom ``_queryset_class``.

        Example:

            class CustomQueryset(models.QuerySet):
                pass

            class MyModel(models.Model):
                my_field = models.TextField()

                objects = SafeDeleteManager(CustomQuerySet)
        """
        super(SafeDeleteManager, self).__init__(*args, **kwargs)
        if queryset_class:
            self._queryset_class = queryset_class

    def get_queryset(self):
        # Backwards compatibility, no need to move options to QuerySet.
        queryset = self._queryset_class(self.model, using=self._db)
        queryset._safedelete_visibility = self._safedelete_visibility
        queryset._safedelete_visibility_field = self._safedelete_visibility_field
        return queryset

    def all_with_deleted(self):
        """Show all models including the soft deleted models.

        .. note::
            This is useful for related managers as those don't have access to
            ``all_objects``.
        """
        return self.all(
            force_visibility=DELETED_VISIBLE
        )

    def deleted_only(self):
        """Only show the soft deleted models.

        .. note::
            This is useful for related managers as those don't have access to
            ``deleted_objects``.
        """
        return self.all(
            force_visibility=DELETED_ONLY_VISIBLE
        )

    def all(self, **kwargs):
        """Pass kwargs to ``SafeDeleteQuerySet.all()``.

        Args:
            show_deleted: Show deleted models. (default: {False})

        .. note::
            The ``show_deleted`` argument is meant for related managers when no
            other managers like ``all_objects`` or ``deleted_objects`` are available.
        """
        # get_queryset().all(**kwargs) is used instead of a get_queryset(**kwargs)
        # implementation because get_queryset() is different for related managers.
        return self.get_queryset().all(**kwargs)


class SafeDeleteAllManager(SafeDeleteManager):
    """SafeDeleteManager with ``_safedelete_visibility`` set to ``DELETED_VISIBLE``.

    .. note::
        This is used in :py:attr:`safedelete.models.SafeDeleteModel.all_objects`.
    """

    _safedelete_visibility = DELETED_VISIBLE


class SafeDeleteDeletedManager(SafeDeleteManager):
    """SafeDeleteManager with ``_safedelete_visibility`` set to ``DELETED_ONLY_VISIBLE``.

    .. note::
        This is used in :py:attr:`safedelete.models.SafeDeleteModel.deleted_objects`.
    """

    _safedelete_visibility = DELETED_ONLY_VISIBLE<|MERGE_RESOLUTION|>--- conflicted
+++ resolved
@@ -1,30 +1,7 @@
 from django.db import models
 
-<<<<<<< HEAD
-from .config import DELETED_INVISIBLE, DELETED_VISIBLE_BY_FIELD
-
-
-class SafeDeleteQueryset(models.query.QuerySet):
-
-    def delete(self, force_policy=None):
-        assert self.query.can_filter(), "Cannot use 'limit' or 'offset' with delete."
-        # TODO: Replace this by bulk update if we can
-        for obj in self.all():
-            obj.delete(force_policy=force_policy)
-        self._result_cache = None
-    delete.alters_data = True
-
-    def undelete(self):
-        assert self.query.can_filter(), "Cannot use 'limit' or 'offset' with undelete."
-        # TODO: Replace this by bulk update if we can (need to call pre/post-save signal)
-        for obj in self.all():
-            obj.undelete()
-        self._result_cache = None
-    undelete.alters_data = True
-=======
 from .config import DELETED_INVISIBLE, DELETED_ONLY_VISIBLE, DELETED_VISIBLE
 from .queryset import SafeDeleteQueryset
->>>>>>> 139a027c
 
 
 class SafeDeleteManager(models.Manager):
