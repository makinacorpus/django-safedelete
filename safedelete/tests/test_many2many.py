<<<<<<< HEAD
=======
import unittest

from django.db import models

>>>>>>> bd5225f6
from ..config import DELETED_VISIBLE
from ..models import SafeDeleteModel
from ..fields import SafeDeleteManyToManyField
from .testcase import SafeDeleteTestCase


class ManyToManyChild(SafeDeleteModel):
    pass


class ManyToManyOtherChild(models.Model):
    pass


class ManyToManyOtherChildThrough(SafeDeleteModel):
    other_child = models.ForeignKey(ManyToManyOtherChild, on_delete=models.CASCADE)
    parent = models.ForeignKey('ManyToManyParent', on_delete=models.CASCADE)


class ManyToManyParent(SafeDeleteModel):
    children = SafeDeleteManyToManyField(
        ManyToManyChild,
        blank=True,
        related_name="parents",
    )
    other_children = models.ManyToManyField(
        ManyToManyOtherChild,
        blank=True,
        related_name='parents',
        through=ManyToManyOtherChildThrough,
    )


class ManyToManyTestCase(SafeDeleteTestCase):

    @unittest.expectedFailure
    def test_many_to_many_through(self):
        """ This is not supported yet! """
        parent = ManyToManyParent.objects.create()
        other_child = ManyToManyOtherChild.objects.create()
        through = ManyToManyOtherChildThrough.objects.create(other_child=other_child, parent=parent)

        self.assertEqual(parent.manytomanyotherchildthrough_set.all().count(), 1)
        self.assertEqual(parent.other_children.all().count(), 1)

        through.delete()

        self.assertEqual(parent.manytomanyotherchildthrough_set.all().count(), 0)
        self.assertEqual(parent.other_children.all().count(), 0)

    def test_many_to_many(self):
        """Test whether related queries still work."""
        parent1 = ManyToManyParent.objects.create()
        parent2 = ManyToManyParent.objects.create()
        child = ManyToManyChild.objects.create()

        parent1.children.add(child)
        parent2.children.add(child)

        # The child should still have both parents
        self.assertEqual(
            child.parents.all().count(),
            2
        )

        # Soft deleting one parent, should "hide" it from the related field
        parent1.delete()
        self.assertEqual(
            child.parents.all().count(),
            1
        )
        # But explicitly saying you want to "show" them, shouldn't hide them
        self.assertEqual(
            child.parents.all(force_visibility=DELETED_VISIBLE).count(),
            2
        )

    def test_many_to_many_prefetch_related(self):
        """Test whether prefetch_related works as expected."""
        parent1 = ManyToManyParent.objects.create()
        parent2 = ManyToManyParent.objects.create()
        child = ManyToManyChild.objects.create()

        parent1.children.add(child)
        parent2.children.add(child)

        # Soft deleting one parent, should "hide" it from the related field
        parent1.delete()

        query = ManyToManyChild.objects.filter(id=child.id).prefetch_related("parents")
        self.assertEqual(
            len(query[0].parents.all()),
            1
        )<|MERGE_RESOLUTION|>--- conflicted
+++ resolved
@@ -1,10 +1,7 @@
-<<<<<<< HEAD
-=======
 import unittest
 
 from django.db import models
 
->>>>>>> bd5225f6
 from ..config import DELETED_VISIBLE
 from ..models import SafeDeleteModel
 from ..fields import SafeDeleteManyToManyField
