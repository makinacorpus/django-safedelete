--- conflicted
+++ resolved
@@ -57,9 +57,7 @@
     },
 ]
 
-<<<<<<< HEAD
 SAFE_DELETE_FIELD_NAME = ''.join(random.choice(string.ascii_uppercase) for i in range(10))
-=======
+
 # This is for Django 3.2, harmless for previous versions.
-DEFAULT_AUTO_FIELD = 'django.db.models.AutoField'
->>>>>>> 143653a1
+DEFAULT_AUTO_FIELD = 'django.db.models.AutoField'