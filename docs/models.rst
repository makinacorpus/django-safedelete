=====
Model
=====

Built-in model
--------------

.. automodule:: safedelete.models
    :members:


Policies
--------

You can change the policy of your model by setting its ``_safedelete_policy`` attribute.
The different policies are:

.. py:data:: HARD_DELETE

    This policy will:
        - Hard delete objects from the database if you call the :py:func:`delete()` method.

            There is no difference with « normal » models, but you can still manually mask them from the database, for example by using ``obj.delete(force_policy=SOFT_DELETE)``.


.. py:data:: SOFT_DELETE

    This policy will:

    This will make the objects be automatically masked (and not deleted), when you call the delete() method.
    They will NOT be masked in cascade.

.. py:data:: SOFT_DELETE_CASCADE

    This policy will:

    This will make the objects be automatically masked (and not deleted) and all related objects, when you call the delete() method.
    They will be masked in cascade.

.. py:data:: HARD_DELETE_NOCASCADE

    This policy will:
        - Delete the object from database if no objects depends on it (e.g. no objects would have been deleted in cascade).
        - Mask the object if it would have deleted other objects with it.

.. py:data:: NO_DELETE

    This policy will:
        - Keep the objects from being masked or deleted from your database. The only way of removing objects will be by using raw SQL.


<<<<<<< HEAD
 Fields
------

 When you use custom ``through`` model for M2M relations, you may want
that related manager return only not-deleted relations. If so, you may want
to use ``safedelete.fields.SafeDeleteManyToManyField``.

 You still will be able to retrieve deleted instances for intermediate model using
it's manager.
=======
Policies Delete Logic Customization
--------

Each of the policies has an overwritable function in case you need to customize a particular policy delete logic. The function per policy are as follows:

.. list-table::
    :widths: 15 10
    :header-rows: 1
    :align: center

    * - Policy
      - Overwritable Function
    * - SOFT_DELETE
      - soft_delete_policy_action
    * - HARD_DELETE
      - hard_delete_policy_action
    * - HARD_DELETE_NOCASCADE
      - hard_delete_cascade_policy_action
    * - SOFT_DELETE_CASCADE
      - soft_delete_cascade_policy_action    

    Example:
To add custom logic before or after the execution of the original delete logic of a model with the policy SOFT_DELETE you can overwrite the ``soft_delete_policy_action`` function as such:

.. code-block:: python
    def soft_delete_policy_action(self, **kwargs):
        # Insert here custom pre delete logic
        super().soft_delete_policy_action(**kwargs)
        # Insert here custom post delete logic


Fields uniqueness
-----------------

Because unique constraints are set at the database level, set `unique=True` on a field will also check uniqueness against soft deleted objects.
This can lead to confusion as the soft deleted objects are not visible by the user. This can be solved by setting a partial unique constraint that will only check uniqueness on non-deleted objects:

.. code-block:: python
    class Post(SafeDeleteModel):
        name = models.CharField(max_length=100)

        class Meta:
            constraints = [UniqueConstraint(fields=['name'], condition=Q(deleted__isnull=True), name='unique_active_name')]
>>>>>>> bd5225f6
<|MERGE_RESOLUTION|>--- conflicted
+++ resolved
@@ -49,7 +49,6 @@
         - Keep the objects from being masked or deleted from your database. The only way of removing objects will be by using raw SQL.
 
 
-<<<<<<< HEAD
  Fields
 ------
 
@@ -59,7 +58,7 @@
 
  You still will be able to retrieve deleted instances for intermediate model using
 it's manager.
-=======
+
 Policies Delete Logic Customization
 --------
 
@@ -102,5 +101,4 @@
         name = models.CharField(max_length=100)
 
         class Meta:
-            constraints = [UniqueConstraint(fields=['name'], condition=Q(deleted__isnull=True), name='unique_active_name')]
->>>>>>> bd5225f6
+            constraints = [UniqueConstraint(fields=['name'], condition=Q(deleted__isnull=True), name='unique_active_name')]